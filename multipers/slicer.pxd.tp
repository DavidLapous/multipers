{{py:
"""
Vine and non-vine slicers.
both type have the same interface, defined the slicer.pyx file
"""

## generation with another file as Tempita is slightly bugged for python <3.12
import pickle
with open("build/tmp/_slicer_names.pkl", "rb") as f:
  slicers = pickle.load(f)

# TODO: FIXME. This is not possible as the import is hardcoded as f32 and f64.
# float_value_types = set([(D['C_VALUE_TYPE'],D['PY_VALUE_TYPE'],D['SHORT_VALUE_TYPE']) for D in slicers if D['IS_FLOAT']])

float_value_types = set((("float",   "np.float32", "f32"), ("double",  "np.float64", "f64")) )


}}

cimport numpy as cnp

# SequentialDataset and its two concrete subclasses are (optionally randomized)
# iterators over the rows of a matrix X and corresponding target values y.

from libcpp.utility cimport pair 
from libcpp cimport bool, int, float
from libcpp.vector cimport vector


from libc.stdint cimport intptr_t, uint16_t, uint32_t, int32_t, uint64_t, int64_t
from cython cimport uint

import numpy as np
python_value_type=np.float32
from libcpp.string cimport string

cdef extern from "Simplex_tree_multi_interface.h" namespace "Gudhi::multiparameter::python_interface":
    cdef cppclass Simplex_tree_multi_interface[F=*, value_type=*]:
        pass

from multipers.filtrations cimport *
ctypedef  vector[uint] cycle_type ## its the cycle type of matrix

cdef extern from "gudhi/Multi_parameter_filtered_complex.h" namespace "Gudhi::multi_persistence":
    cdef cppclass Multi_parameter_filtered_complex[F]:
        Multi_parameter_filtered_complex()
        Multi_parameter_filtered_complex(vector[vector[uint32_t]]&, vector[int]&, vector[F]&)

{{for D in slicers}}
#------------------------------------------------------------------------------
cdef extern from "Persistence_slices_interface.h" namespace "multipers::tmp_interface":
  cdef cppclass Bar[T]:
      pass
  
  cdef cppclass Barcode[S, T]:
      size_t size()
      Bar[T]* data()

  cdef cppclass Dim_barcode[S, T]:
      size_t size()
      Barcode[S,T]& operator[](size_t)

  cdef cppclass {{D['C_TEMPLATE_TYPE']}} "{{D['TRUC_TYPE']}}":
      ctypedef {{D['C_VALUE_TYPE']}} value_type

      {{D['C_TEMPLATE_TYPE']}}()
      {{D['C_TEMPLATE_TYPE']}}(Multi_parameter_filtered_complex[{{D['FILTRATION_TYPE']}}]&)
      {{D['C_TEMPLATE_TYPE']}}& operator=(const {{D['C_TEMPLATE_TYPE']}}&)

<<<<<<< HEAD
      uint32_t num_generators "get_number_of_cycle_generators"() nogil
      uint32_t num_parameters "get_number_of_parameters"() nogil
=======
      void push_to(const Line[{{D['C_VALUE_TYPE']}}]&) nogil
      void set_one_filtration(const vector[{{D['C_VALUE_TYPE']}}]&) nogil
      int prune_above_dimension(int) except + nogil 

      vector[{{D['C_VALUE_TYPE']}}] get_one_filtration()
      # void compute_persistence(vector[bool]) except+ nogil
      void compute_persistence(bool) except+ nogil # ignore_inf
      void compute_persistence() except+ nogil # ignore_inf
      uint32_t num_generators() nogil
      uint32_t num_parameters() nogil
      string to_str() nogil
      pair[One_critical_filtration[{{D['C_VALUE_TYPE']}}], One_critical_filtration[{{D['C_VALUE_TYPE']}}]] get_bounding_box() except + nogil
      vector[One_critical_filtration[{{D['C_VALUE_TYPE']}}]] get_filtration_values() nogil
      vector[int] get_dimensions() nogil
      int get_dimension(int i) nogil
      const vector[vector[uint]]& get_boundaries() nogil
      void coarsen_on_grid_inplace(vector[vector[{{D['C_VALUE_TYPE']}}]], bool) nogil
      vector[{{D['FILTRATION_TYPE']}}]& get_filtrations() nogil
      {{if D['COLUMN_TYPE'] is not None}}
      {{D['C_TEMPLATE_TYPE'][:-3]+"i32"}} coarsen_on_grid(vector[vector[{{D['C_VALUE_TYPE']}}]]) nogil
      {{endif}}
>>>>>>> 9371501e
      {{if D['IS_VINE']}}
      vector[uint32_t] get_current_order() nogil
      void vineyard_update() nogil
      vector[vector[vector[uint32_t]]] get_representative_cycles(bool) nogil
      {{endif}}
      vector[{{D['C_VALUE_TYPE']}}] get_one_filtration "get_slice"()
      pair[{{D['FILTRATION_TYPE']}}, {{D['FILTRATION_TYPE']}}] get_bounding_box() except + nogil
      vector[{{D['FILTRATION_TYPE']}}]& get_filtrations "get_filtration_values"() nogil
      vector[int] get_dimensions() nogil
      int get_dimension(uint32_t) nogil
      vector[vector[uint32_t]] get_boundaries() nogil
      vector[uint32_t] get_boundary(uint32_t) nogil
      void set_one_filtration "set_slice"(const vector[{{D['C_VALUE_TYPE']}}]&) nogil
      void push_to(const Line[{{D['C_VALUE_TYPE']}}]&) nogil
      int prune_above_dimension(int) except + nogil 
      void coarsen_on_grid_inplace "coarsen_on_grid"(vector[vector[{{D['C_VALUE_TYPE']}}]], bool) nogil
      void initialize_persistence_computation(bool) except+ nogil
      void initialize_persistence_computation() except+ nogil # ignore_inf = true
      Dim_barcode[{{D['C_TEMPLATE_TYPE']}}, {{D['C_VALUE_TYPE']}}] get_barcode "get_flat_barcode<true, {{D['C_VALUE_TYPE']}}, false>"() nogil
      Dim_barcode[{{D['C_TEMPLATE_TYPE']}}, int] get_barcode_idx "get_flat_barcode<true, int, true>"() nogil
  string slicer_to_str({{D['C_TEMPLATE_TYPE']}}&) nogil #to_str
  {{D['C_TEMPLATE_TYPE']}} build_permuted_slicer "build_permuted_slicer"({{D['C_TEMPLATE_TYPE']}}&, vector[uint32_t]&) except + nogil #permute
  pair[{{D['C_TEMPLATE_TYPE']}}, vector[uint32_t]] build_permuted_slicer "build_permuted_slicer"({{D['C_TEMPLATE_TYPE']}}&) except + nogil #colexical_rearange
  {{if D['COLUMN_TYPE'] is not None}}
  {{D['C_TEMPLATE_TYPE'][:-3]+"i32"}} build_slicer_coarsen_on_grid "build_slicer_coarsen_on_grid"({{D['C_TEMPLATE_TYPE']}}&, vector[vector[{{D['C_VALUE_TYPE']}}]]&) nogil #coarsen_on_grid
  {{endif}}
  {{if D['COLUMN_TYPE'] is not None}}
  {{D['C_TEMPLATE_TYPE']}} build_slicer_from_projective_cover_kernel "build_slicer_from_projective_cover_kernel"({{D['C_TEMPLATE_TYPE']}}&, int) except + nogil #projective_cover_kernel
  {{endif}}
  void write_slicer_to_scc_file "write_slicer_to_scc_file"(string&, {{D['C_TEMPLATE_TYPE']}}&, int, bool, bool, bool, bool) nogil #write_to_scc_file

#------------------------------------------------------------------------------
cdef extern from "gudhi/slicer_helpers.h" namespace "Gudhi::multi_persistence":
  {{if not D['IS_KCRITICAL']}}
  {{D['C_TEMPLATE_TYPE']}} build_slicer_from_scc_file_{{D['C_TEMPLATE_TYPE']}} "Gudhi::multi_persistence::build_slicer_from_scc_file<{{D['TRUC_TYPE']}}>"(string&, bool, bool, int) except + nogil #build_from_scc_file
  {{endif}}
  {{D['C_TEMPLATE_TYPE']}} build_slicer_from_simplex_tree "build_slicer_from_simplex_tree<{{D['TRUC_TYPE']}}>"(Simplex_tree_multi_interface[{{D['FILTRATION_TYPE']}}, {{D['C_VALUE_TYPE']}}]&) except + nogil
  {{D['C_TEMPLATE_TYPE']}} build_slicer_from_bitmap_{{D['C_TEMPLATE_TYPE']}} "Gudhi::multi_persistence::build_slicer_from_bitmap<{{D['TRUC_TYPE']}}>"(vector[{{D['FILTRATION_TYPE']}}], vector[unsigned int]) except + nogil
  vector[Dim_barcode[{{D['C_TEMPLATE_TYPE']}}, int]] custom_persistences "persistence_on_slices<{{D['TRUC_TYPE']}}, {{D['C_VALUE_TYPE']}}, int, true>"({{D['C_TEMPLATE_TYPE']}}&, {{D['C_VALUE_TYPE']}}*, int, bool) except + nogil
  vector[Dim_barcode[{{D['C_TEMPLATE_TYPE']}}, {{D['C_VALUE_TYPE']}}]] persistence_on_lines "persistence_on_slices"({{D['C_TEMPLATE_TYPE']}}&, vector[vector[{{D['C_VALUE_TYPE']}}]]&, vector[vector[{{D['C_VALUE_TYPE']}}]]&, bool) except + nogil

cdef inline _b2np_{{D['C_TEMPLATE_TYPE']}}(const Barcode[{{D['C_TEMPLATE_TYPE']}}, {{D['C_VALUE_TYPE']}}]& barcode):
  cdef Py_ssize_t size = barcode.size() * 2
  cdef {{D['C_VALUE_TYPE']}}[:] view = <{{D['C_VALUE_TYPE']}}[:size]>(<{{D['C_VALUE_TYPE']}}*>(barcode.data()))
  return np.array(view) #copy as the barcode will very probably be destroyed afterwards

cdef inline _db2np_{{D['C_TEMPLATE_TYPE']}}(const Dim_barcode[{{D['C_TEMPLATE_TYPE']}}, {{D['C_VALUE_TYPE']}}]& barcode):
  cdef Py_ssize_t dims = barcode.size()
  return [_b2np_{{D['C_TEMPLATE_TYPE']}}(barcode[i]) for i in range(dims)]

cdef inline _b2np_{{D['C_TEMPLATE_TYPE']}}_idx(const Barcode[{{D['C_TEMPLATE_TYPE']}}, int]& barcode):
  cdef Py_ssize_t size = barcode.size() * 2
  cdef int[:] view = <int[:size]>(<int*>(barcode.data()))
  return np.array(view) #copy as the barcode will very probably be destroyed afterwards

cdef inline _db2np_{{D['C_TEMPLATE_TYPE']}}_idx(const Dim_barcode[{{D['C_TEMPLATE_TYPE']}}, int]& barcode):
  cdef Py_ssize_t dims = barcode.size()
  return [_b2np_{{D['C_TEMPLATE_TYPE']}}_idx(barcode[i]) for i in range(dims)]

{{endfor}}


#### MMA Stuff

from multipers.mma_structures cimport Module
cdef extern from "multiparameter_module_approximation/approximation.h" namespace "Gudhi::multiparameter::mma":
{{for D in slicers}}
  {{if D['IS_VINE'] and D['IS_FLOAT']}}
  Module[{{D['C_VALUE_TYPE']}}] multiparameter_module_approximation({{D['C_TEMPLATE_TYPE']}}&, vector[{{D['C_VALUE_TYPE']}}]&, {{D['C_VALUE_TYPE']}}, Box[{{D['C_VALUE_TYPE']}}]&, bool, bool, bool) except + nogil
  {{endif}}
  {{endfor}}
  pass




import multipers.slicer as mps
from cython.operator cimport dereference
{{for C_VALUE_TYPE,PYTHON_VALUE_TYPE,SHORT_VALUE_TYPE in float_value_types}}
cdef inline Module[{{C_VALUE_TYPE}}] _multiparameter_module_approximation_{{SHORT_VALUE_TYPE}}(object slicer, vector[{{C_VALUE_TYPE}}] direction, {{C_VALUE_TYPE}} max_error, Box[{{C_VALUE_TYPE}}] box, bool threshold, bool complete, bool verbose):
  import multipers.slicer as mps
  cdef intptr_t slicer_ptr = <intptr_t>(slicer.get_ptr())
  cdef Module[{{C_VALUE_TYPE}}] mod
  if False:
    pass
  {{for D in slicers}}
  {{if D['IS_VINE'] and D['SHORT_VALUE_TYPE'] == SHORT_VALUE_TYPE}} 
  elif isinstance(slicer, mps.{{D['PYTHON_TYPE']}}):
    with nogil:
      mod = multiparameter_module_approximation(dereference(<{{D['C_TEMPLATE_TYPE']}}*>(slicer_ptr)), direction, max_error, box, threshold, complete, verbose)
    return mod
  {{endif}}
  {{endfor}}
  else:
    raise ValueError(f"Unsupported slicer type {type(slicer)}")
{{endfor}}

###### RANK INVARIANT
from libc.stdint cimport intptr_t, uint16_t, uint32_t, int32_t, int16_t, int8_t
ctypedef int32_t tensor_dtype
ctypedef int32_t indices_type
python_indices_type=np.int32
python_tensor_dtype = np.int32



ctypedef pair[vector[vector[indices_type]], vector[tensor_dtype]] signed_measure_type



cdef extern from "multi_parameter_rank_invariant/rank_invariant.h" namespace "Gudhi::multiparameter::rank_invariant":
  ## from slicers
{{for D in slicers}}
    void compute_rank_invariant_python({{D['C_TEMPLATE_TYPE']}}&, tensor_dtype* , const vector[indices_type], const vector[indices_type], indices_type, bool ignore_inf) except + nogil
    signed_measure_type compute_rank_signed_measure({{D['C_TEMPLATE_TYPE']}}&, tensor_dtype* , const vector[indices_type], const vector[indices_type], indices_type, bool verbose, bool ignore_inf) except + nogil
  {{endfor}}





cdef inline void _compute_rank_invariant(object slicer, tensor_dtype* container_ptr, vector[indices_type] c_grid_shape, vector[indices_type] degrees, int n_jobs, bool ignore_inf):
  import multipers.slicer as mps
  cdef intptr_t slicer_ptr = <intptr_t>(slicer.get_ptr())
{{for D in slicers}}
  if isinstance(slicer, mps.{{D['PYTHON_TYPE']}}):
    with nogil:
      compute_rank_invariant_python(dereference(<{{D['C_TEMPLATE_TYPE']}}*>(slicer_ptr)),container_ptr, c_grid_shape,degrees, n_jobs,ignore_inf)
      return
  {{endfor}}
  raise ValueError(f"Unsupported slicer type {type(slicer)}")



cdef inline  _compute_rank_sm(object slicer, tensor_dtype* container_ptr, vector[indices_type] c_grid_shape, vector[indices_type] degrees, int n_jobs, bool verbose, bool ignore_inf):
  import multipers.slicer as mps
  cdef intptr_t slicer_ptr = <intptr_t>(slicer.get_ptr())
  cdef signed_measure_type sm
  cdef cnp.ndarray[indices_type, ndim=2] pts
  cdef cnp.ndarray[tensor_dtype, ndim=1] weights
{{for D in slicers}}
  if isinstance(slicer, mps.{{D['PYTHON_TYPE']}}):
    with nogil:
      sm = compute_rank_signed_measure(dereference(<{{D['C_TEMPLATE_TYPE']}}*>(slicer_ptr)),container_ptr, c_grid_shape,degrees, n_jobs, verbose, ignore_inf)
    pts = np.asarray(sm.first,dtype=python_indices_type)
    weights = np.asarray(sm.second,dtype=python_tensor_dtype)
    return (pts,weights)
  {{endfor}}
  raise ValueError(f"Unsupported slicer type {type(slicer)}")



#### Hilbert Function

cdef extern from "multi_parameter_rank_invariant/hilbert_function.h" namespace "Gudhi::multiparameter::hilbert_function":
  ## from slicers
{{for D in slicers}}
    signed_measure_type get_hilbert_signed_measure({{D['C_TEMPLATE_TYPE']}}&, tensor_dtype* , const vector[indices_type], const vector[indices_type],  bool zero_pad,indices_type n_jobs, bool verbose, bool ignore_inf) except + nogil
  {{endfor}}
cdef inline  _compute_hilbert_sm(slicer, tensor_dtype* container_ptr, vector[indices_type] c_grid_shape, vector[indices_type] degrees, int n_jobs, bool verbose,bool zero_pad, bool ignore_inf):
  import multipers.slicer as mps
  if len(slicer) == 0:
    return (np.empty(shape=(0, 1), dtype=slicer.dtype), np.empty(shape=(0), dtype=int))
  cdef intptr_t slicer_ptr = <intptr_t>(slicer.get_ptr())
  cdef signed_measure_type sm
  cdef cnp.ndarray[indices_type, ndim=2] pts
  cdef cnp.ndarray[tensor_dtype, ndim=1] weights
{{for D in slicers}}
  if isinstance(slicer, mps.{{D['PYTHON_TYPE']}}):
    with nogil:
      sm = get_hilbert_signed_measure(dereference(<{{D['C_TEMPLATE_TYPE']}}*>(slicer_ptr)),container_ptr, c_grid_shape,degrees, zero_pad, n_jobs, verbose, ignore_inf)
    if len(sm.first) == 0:
      pts = np.empty(shape=(0, slicer.num_parameters), dtype=python_indices_type)
      weights = np.empty(shape=(0), dtype=python_tensor_dtype)
    else:
      pts = np.asarray(sm.first,dtype=python_indices_type)
      weights = np.asarray(sm.second,dtype=python_tensor_dtype)
    return (pts,weights)
  {{endfor}}
  raise ValueError(f"Unsupported slicer type {type(slicer)}")<|MERGE_RESOLUTION|>--- conflicted
+++ resolved
@@ -67,32 +67,8 @@
       {{D['C_TEMPLATE_TYPE']}}(Multi_parameter_filtered_complex[{{D['FILTRATION_TYPE']}}]&)
       {{D['C_TEMPLATE_TYPE']}}& operator=(const {{D['C_TEMPLATE_TYPE']}}&)
 
-<<<<<<< HEAD
       uint32_t num_generators "get_number_of_cycle_generators"() nogil
       uint32_t num_parameters "get_number_of_parameters"() nogil
-=======
-      void push_to(const Line[{{D['C_VALUE_TYPE']}}]&) nogil
-      void set_one_filtration(const vector[{{D['C_VALUE_TYPE']}}]&) nogil
-      int prune_above_dimension(int) except + nogil 
-
-      vector[{{D['C_VALUE_TYPE']}}] get_one_filtration()
-      # void compute_persistence(vector[bool]) except+ nogil
-      void compute_persistence(bool) except+ nogil # ignore_inf
-      void compute_persistence() except+ nogil # ignore_inf
-      uint32_t num_generators() nogil
-      uint32_t num_parameters() nogil
-      string to_str() nogil
-      pair[One_critical_filtration[{{D['C_VALUE_TYPE']}}], One_critical_filtration[{{D['C_VALUE_TYPE']}}]] get_bounding_box() except + nogil
-      vector[One_critical_filtration[{{D['C_VALUE_TYPE']}}]] get_filtration_values() nogil
-      vector[int] get_dimensions() nogil
-      int get_dimension(int i) nogil
-      const vector[vector[uint]]& get_boundaries() nogil
-      void coarsen_on_grid_inplace(vector[vector[{{D['C_VALUE_TYPE']}}]], bool) nogil
-      vector[{{D['FILTRATION_TYPE']}}]& get_filtrations() nogil
-      {{if D['COLUMN_TYPE'] is not None}}
-      {{D['C_TEMPLATE_TYPE'][:-3]+"i32"}} coarsen_on_grid(vector[vector[{{D['C_VALUE_TYPE']}}]]) nogil
-      {{endif}}
->>>>>>> 9371501e
       {{if D['IS_VINE']}}
       vector[uint32_t] get_current_order() nogil
       void vineyard_update() nogil
@@ -103,7 +79,7 @@
       vector[{{D['FILTRATION_TYPE']}}]& get_filtrations "get_filtration_values"() nogil
       vector[int] get_dimensions() nogil
       int get_dimension(uint32_t) nogil
-      vector[vector[uint32_t]] get_boundaries() nogil
+      const vector[vector[uint32_t]]& get_boundaries() nogil
       vector[uint32_t] get_boundary(uint32_t) nogil
       void set_one_filtration "set_slice"(const vector[{{D['C_VALUE_TYPE']}}]&) nogil
       void push_to(const Line[{{D['C_VALUE_TYPE']}}]&) nogil
