--- conflicted
+++ resolved
@@ -467,14 +467,8 @@
         # if len(degrees)>0:
         #     self.truc.initialize_persistence_computation(degrees)
         # else:
-<<<<<<< HEAD
         #     self.truc.initialize_persistence_computation()
         self.truc.initialize_persistence_computation(ignore_infinite_filtration_values)
-        # return self
-=======
-        #     self.truc.compute_persistence()
-        self.truc.compute_persistence(ignore_infinite_filtration_values)
->>>>>>> 1df180ac
         return self.get_barcode()
     def get_barcode(self):
         """
@@ -534,22 +528,16 @@
         Returns a view of the filtration values, as a list of numpy arrays.
         """
         {{if D['IS_KCRITICAL']}}
-<<<<<<< HEAD
+        if unsqueeze:
+            raise NotImplementedError("Unsqueezed version not implemented for multicritical filtrations.")
         return _vff2kcview_{{D['SHORT_VALUE_TYPE']}}(self.truc.get_filtrations(), copy=False)
         {{else}}
-        return _vff21cview_{{D['SHORT_VALUE_TYPE']}}(self.truc.get_filtrations(), copy=False)
-=======
-        if unsqueeze:
-            raise NotImplementedError("Unsqueezed version not implemented for multicritical filtrations.")
-        return _vff2kcview_{{D['SHORT_VALUE_TYPE']}}(self.truc.get_filtrations(), copy=False, duplicate=self.num_parameters)
-        {{else}}
-        out =  _vff21cview_{{D['SHORT_VALUE_TYPE']}}(self.truc.get_filtrations(), copy=False, duplicate=self.num_parameters)
+        out =  _vff21cview_{{D['SHORT_VALUE_TYPE']}}(self.truc.get_filtrations(), copy=False)
         if not unsqueeze:
             return out
         if not self.is_squeezed:
             raise ValueError(f"Already unsqueezed. Got {unsqueeze=}")
         return evaluate_in_grid(np.asarray(out), self.filtration_grid)
->>>>>>> 1df180ac
         {{endif}}
 
     def get_dimensions(self)-> np.ndarray:
