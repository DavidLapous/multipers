--- conflicted
+++ resolved
@@ -1,13 +1,12 @@
 import gudhi as gd
 import numpy as np
+import multipers as mp
+import multipers.slicer as mps
 from scipy.spatial import KDTree
 from scipy.spatial.distance import cdist
 from numpy.typing import ArrayLike
 from typing import Optional
-<<<<<<< HEAD
 from collections.abc import Sequence
-from multipers.ml.convolutions import available_kernels, KDE, DTM
-=======
 from multipers.ml.convolutions import available_kernels, DTM
 
 try:
@@ -17,10 +16,7 @@
     from sklearn.neighbors import KernelDensity 
     def KDE(bandwidth,kernel, return_log): 
         return KernelDensity(bandwidth=bandwidth, kernel=kernel)
->>>>>>> ae635a1c
-
-import multipers as mp
-import multipers.slicer as mps
+
 
 
 def RipsLowerstar( *, 
